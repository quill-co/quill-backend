--- conflicted
+++ resolved
@@ -1,34 +1,12 @@
 // import { GoogleScraper } from "./lib/scraper/google";
 // import GreenhouseWorker from "./lib/workers/greenhouse";
 import dotenv from "dotenv";
-import { Parser } from "./lib/resume/parse";
 import GreenhouseWorker from "./lib/workers/greenhouse";
-<<<<<<< HEAD
-import { GoogleScraper } from "./lib/scraper/google";
-=======
 import { SocketServer } from "./lib/socket/socket";
->>>>>>> 6d39ac5d
 
 dotenv.config();
 
 (async () => {
-<<<<<<< HEAD
-  const profile = await Parser.parseDefaultResume({
-    provider: "openai",
-    apiKey: process.env.OPENAI_API_KEY!,
-  });
-
-  console.log(profile);
-
-  const scraper = new GoogleScraper();
-  await scraper.init();
-  const listings = await scraper.getJobListings();
-  console.log(listings);
-
-  const worker = new GreenhouseWorker();
-  await worker.init();
-  await worker.apply(listings[0]);
-=======
   try {
     const socketServer = new SocketServer(
       parseInt(process.env.SOCKET_PORT || "80")
@@ -100,5 +78,4 @@
     console.error("Application failed:", error);
     process.exit(1);
   }
->>>>>>> 6d39ac5d
 })();