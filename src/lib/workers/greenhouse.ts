--- conflicted
+++ resolved
@@ -2,11 +2,7 @@
 import { JobListing } from "../../types/listing";
 import { ProfileManager } from "../../util/profiles";
 import { BaseWorker } from "./base";
-<<<<<<< HEAD
-import logger from "../logger";
-=======
 import { SocketServer } from "../socket/socket";
->>>>>>> 6d39ac5d
 
 export default class GreenhouseWorker extends BaseWorker {
   constructor(socketServer?: SocketServer, clientId?: string) {
@@ -40,64 +36,6 @@
         return;
       }
 
-<<<<<<< HEAD
-    await page.getByLabel("First Name *").fill(profile.name.split(" ")[0]);
-    await page.getByLabel("Last Name *").fill(profile.name.split(" ")[1]);
-    await page.getByLabel("Email *").fill(profile.contactInfo.email);
-    await page.getByLabel("Phone").fill(profile.contactInfo.phone);
-
-    if (profile.contactInfo.linkedin) {
-      await page
-        .getByLabel("LinkedIn Profile")
-        .fill(profile.contactInfo.linkedin);
-    }
-    if (profile.contactInfo.website) {
-      await page.getByLabel("Website").fill(profile.contactInfo.website);
-    }
-    logger.info("Uploading resume");
-    const resumePath = path.join(process.cwd(), "bin/resume.pdf");
-    const fileInput = await page.$('input[type="file"]');
-    if (!fileInput) {
-      throw new Error("Could not find file input");
-    }
-    await fileInput.setInputFiles(resumePath);
-
-    // Wait for upload to complete
-    await page.waitForSelector(".chosen", { state: "visible" });
-    await page.waitForSelector(".progress-bar", { state: "hidden" });
-    logger.info("Upload complete");
-
-    // Fill in education institution
-    await page.click("#select2-chosen-1");
-    const institution = profile.education[0].institution;
-    const words = institution.split(" ");
-    let found = false;
-
-    for (let i = 1; i <= words.length && !found; i++) {
-      const partial = words.slice(0, i).join(" ");
-      await page.locator("#s2id_autogen1_search").fill(partial);
-      await page.waitForTimeout(500);
-
-      const results = await page.locator(".select2-results li").count();
-      if (results > 0) {
-        found = true;
-        await page.keyboard.press("Enter");
-      }
-    }
-
-    if (!found) {
-      this.log("Could not find institution match");
-    }
-    // Fill in degree type
-    await page.click("#select2-chosen-2");
-    await page
-      .locator("#s2id_autogen2_search")
-      .pressSequentially(profile.education[0].degree);
-    await page.waitForTimeout(1000);
-    await page.keyboard.press("Enter");
-
-    // Omit the application submission as to not spam the site
-=======
       await page.getByLabel("First Name *").fill(profile.name.split(" ")[0]);
       await page.getByLabel("Last Name *").fill(profile.name.split(" ")[1]);
       await page.getByLabel("Email *").fill(profile.contactInfo.email);
@@ -162,7 +100,6 @@
           status: "submitted",
         });
       }
->>>>>>> 6d39ac5d
 
       await page.waitForTimeout(1000);
       await this.finish();
